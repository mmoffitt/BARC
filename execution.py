# Code for running ARC programs

from func_timeout import func_timeout, FunctionTimedOut
import concurrent.futures
import os
import signal
import sys
import psutil
import time


# add seeds/ to the python path so we can import common
CURRENT_DIR = os.path.dirname(os.path.abspath(__file__))
sys.path.append(f"{CURRENT_DIR}/seeds/")

import numpy as np
import random

def _worker(task_id, source_code, return_var_name):
    global_vars = {}
    exec(source_code, global_vars)
    if return_var_name not in global_vars:
        print(f"Error: {return_var_name} not found in global_vars")
        return None
    ret = global_vars[return_var_name]
    return ret

def kill_process(pid):
    """Attempt to terminate the process gracefully, then forcefully if needed."""
    try:
        os.kill(pid, signal.SIGTERM)
        time.sleep(1)  # Give some time for graceful termination
        if psutil.pid_exists(pid):
            os.kill(pid, signal.SIGKILL)
    except ProcessLookupError:
        pass  # Process is already terminated
    except Exception as e:
        print(f"Error while trying to terminate the process: {e}")

def terminate_all_processes():
    """Terminate all child processes of the current process."""
    current_process = psutil.Process()
    for child in current_process.children(recursive=True):
        kill_process(child.pid)

def _worker_with_id(args):
    task_id, source_code, return_var_name = args
    global_vars = {}
    exec(source_code, global_vars)
    if return_var_name not in global_vars:
        print(f"Error: {return_var_name} not found in global_vars")
        return None
    ret = global_vars[return_var_name]
    return task_id, ret

def multi_process_execute(codes, return_var_name, timeout=1, num_workers=8):
    from pebble import ProcessPool, ProcessExpired

    tasks = [(i, code, return_var_name) for i, code in enumerate(codes)]
    ordered_results = [None] * len(tasks)
    with ProcessPool(max_workers=num_workers) as pool:
        future = pool.map(_worker_with_id, tasks, timeout=timeout)

        iterator = future.result()

        while True:
            try:
                result = next(iterator)
                if isinstance(result, tuple) and len(result) == 2 and isinstance(result[0], int):
                    task_id, value = result
                    ordered_results[task_id] = value
            except StopIteration:
                break
            except TimeoutError as error:
                print("function took longer than %d seconds" % timeout)
            except ProcessExpired as error:
                print("%s. Exit code: %d" % (error, error.exitcode))
            except Exception as error:
                print("function raised %s" % error)
                # print(error.traceback)  # Python's traceback of remote process
    return ordered_results

def multi_process_execute_v2(codes, return_var_name, timeout=1, num_workers=8):
    # associate each code with an index
    tasks = [(i, code, return_var_name) for i, code in enumerate(codes)]
    all_results = [None] * len(tasks)
    with concurrent.futures.ProcessPoolExecutor(num_workers) as executor:
        future_to_task = {executor.submit(_worker, task[0], *task[1:]): task for task in tasks}

        try:
            completed_futures = concurrent.futures.wait(future_to_task.keys(), timeout=timeout, return_when=concurrent.futures.ALL_COMPLETED)
            
            # Process completed futures
            for future in completed_futures.done:
                task = future_to_task[future]
                try:
                    result = future.result()  # Non-blocking result fetch
                    all_results[task[0]] = result
                except concurrent.futures.TimeoutError:
                    print(f"Task {task[0]} timed out")
                except Exception as e:
                    print(f"Task {task[0]} generated an exception: {e}")

            # Cancel remaining futures
            for future in completed_futures.not_done:
                future.cancel()

        except Exception as e:
            print(f"An unexpected error occurred: {e}")
        finally:
            terminate_all_processes()

        return all_results


def execute_transformation(source, input_grid, timeout=1, function_name="main"):

    input_grid = np.array(input_grid)

    global_vars = {}

    def execute_code(code, global_vars):
        exec(code, global_vars)
        return global_vars['output_grid']
            
    n, m = input_grid.shape
    make_input = f"input_grid = np.zeros(({n}, {m}), dtype=int)\n"
    for i in range(n):
        for j in range(m):
            make_input += f"input_grid[{i}][{j}] = {input_grid[i][j]}\n"
            
    code = f"""import numpy as np
from common import *
{source}
{make_input}
output_grid = {function_name}(input_grid)
"""

    try:
        if timeout is None:
            output = execute_code(code, global_vars)
        else:
            output = func_timeout(timeout, execute_code, args=(code, global_vars))
    except FunctionTimedOut:
        print("Error: Code execution timed out after 10 seconds")
        output = "timeout"
    except Exception as e:
        import traceback
        print("Error in executing code")
        print(f"Traceback: {traceback.format_exc()}")
        output = f"error: {e}"

    # make sure that it is a 2d nump array of integers between 0-9
    # if output_validator is None:
    #     output_validator = lambda out: isinstance(out, np.ndarray) and len(out.shape) == 2 and np.all((0 <= out) & (out <= 9))
    
    # if output_validator(output):
    #     return output

    return output

<<<<<<< HEAD
def multi_execute_transformation(sources, input_grids, random_seeds, timeout=1, function_name="main", num_workers=32):
=======
def multi_execute_transformation(sources, input_grids, random_seeds, timeout=1, function_name="main", num_workers=8):
>>>>>>> 07ecab15

    input_grids = [np.array(input_grid) for input_grid in input_grids]
            
    try:
        n, m = input_grids[0].shape
    except:
        breakpoint()
    codes = []
    for source, input_grid, seed in zip(sources, input_grids, random_seeds):
        make_input = f"input_grid = np.zeros(({n}, {m}), dtype=int)\n"
        for i in range(n):
            for j in range(m):
                make_input += f"input_grid[{i}][{j}] = {input_grid[i][j]}\n"
                
        code = f"""import numpy as np
from common import *
import random as random98762
random98762.seed({seed})
np.random.seed({seed})
{source}
{make_input}
output_grid = {function_name}(input_grid) 
"""
        codes.append(code)

    outputs = multi_process_execute(codes, "output_grid", timeout=timeout, num_workers=num_workers)

    # make sure that it is a 2d nump array of integers between 0-9
    for idx, output in enumerate(outputs):
        try:
            if isinstance(output, np.ndarray) and len(output.shape) == 2 and np.all((0 <= output) & (output <= 9)):
                outputs[idx] = output
            else:
                outputs[idx] = "error"
        except:
            outputs[idx] = "error"

    return outputs

def execute_input_generator(source, timeout=1, function_name="generate_input"):

    global_vars = {}

    def execute_code(code, global_vars):
        exec(code, global_vars)
        return global_vars['grid']

    code = f"""import random
import numpy as np
from common import *
{source}
grid = {function_name}()
"""

    try:
        output = func_timeout(timeout, execute_code, args=(code, global_vars))
    except FunctionTimedOut:
        print(f"Error: Code execution timed out after {timeout} seconds")
        output = "timeout"
    except Exception as e:
        print("Error in executing code")
        print(f"Error: {e}")
        output = f"error: {e}"

    return output

def multi_execute_input_generator(sources, random_seeds, timeout=1, function_name="generate_input", num_workers=8):

    codes = [f"""import random
import numpy as np
random.seed({random_seed})
np.random.seed({random_seed})
from common import *
{source}
grid = {function_name}()
""" for source, random_seed in zip(sources, random_seeds)]


    outputs = multi_process_execute(codes, "grid", timeout=timeout, num_workers=num_workers)

    return outputs<|MERGE_RESOLUTION|>--- conflicted
+++ resolved
@@ -159,11 +159,7 @@
 
     return output
 
-<<<<<<< HEAD
-def multi_execute_transformation(sources, input_grids, random_seeds, timeout=1, function_name="main", num_workers=32):
-=======
 def multi_execute_transformation(sources, input_grids, random_seeds, timeout=1, function_name="main", num_workers=8):
->>>>>>> 07ecab15
 
     input_grids = [np.array(input_grid) for input_grid in input_grids]
             
