import argparse
import random
from execution import multi_execute_transformation, multi_execute_input_generator, execute_transformation
import numpy as np
import os
import re
import tqdm
import json
import time

class Problem:
    def __init__(self, source_code):
        self.source = source_code
        self.examples = []
        self.seeds = []
        

    def add_example(self, input_grid, output_grid):
        self.examples.append((input_grid, output_grid))
    def to_dict(self):
        return {
            "source": self.source,
            "examples": [(input_grid.tolist(), output_grid.tolist()) for input_grid, output_grid in self.examples],
            "seeds": self.seeds
        }


def check_grid(grid):
    # check the grid is well-formed, 2d numpy array of integers between 0-9
    try:
        assert isinstance(grid, np.ndarray)
        assert len(grid.shape) == 2
        assert grid.shape[0] > 0 and grid.shape[1] > 0
        # integer type
        assert np.all(np.equal(np.mod(grid, 1), 0))
        assert np.all((0 <= grid) & (grid <= 9))
    except AssertionError:
        return False
    except Exception as e:
        print(e)
        return False
    return True

def check_grids_all_equal(grids):
    """check a set of grids are all equal"""
    assert len(grids) > 0
    return all(np.array_equal(grids[0], grid) for grid in grids)

def check_diversity(grids, threshold):
    """check a set of grids is diverse, i.e. the grids should be sufficiently different from each other"""
    # TODO
    pass

def check_identity(input_grid, output_grid):
    try:
        assert check_grid(input_grid)
        assert check_grid(output_grid)
    except:
        breakpoint()
    return np.array_equal(input_grid, output_grid)

def generate_input_grids(problem_source, num_returns=3, timeout=1, function_name="generate_input", retries=20, deduplicate=True):
    """
    given a problem source code, generate an input grid
    """
    random.seed(0)

    return_input_grids = []
    tries = 0
    BATCH_SIZE = num_returns
    stats = { "non_well_formed_input": 0, "duplicate_input": 0 }
    while len(return_input_grids) < num_returns and tries < retries:
        random_seeds = [random.randint(0, 1<<30) for _ in range(BATCH_SIZE)]
        input_grids = multi_execute_input_generator([problem_source] * BATCH_SIZE, random_seeds, timeout, function_name)
        for input_grid in input_grids:
            if not check_grid(input_grid):
                tries += 1
                print('Non well-formed input grid')
                stats["non_well_formed_input"] += 1
                continue
            if deduplicate and any(np.array_equal(input_grid, existing_grid) for existing_grid in return_input_grids):
                tries += 1
                print('Duplicate input grid')
                stats["duplicate_input"] += 1
                continue
            return_input_grids.append(input_grid)

    return return_input_grids, stats

def get_random_color_mapping(only_non_black=True, permute_colors=None):
    """
    Get a random color mapping from 0-9 to 0-9 where 0 is black.
    If only_non_black is True, map 1-9 to 1-9.
    """
    if permute_colors is None:
        permute_colors = list(range(10))
    else:
        permute_colors = sorted(permute_colors)

    if only_non_black:
        if 0 in permute_colors:
            permute_colors.remove(0)

    shuffled_colors = list(permute_colors)
    random.shuffle(shuffled_colors)
    color_mapping = dict(zip(permute_colors, shuffled_colors))
    # add the rest of the colors as identity mapping
    for i in range(10):
        if i not in color_mapping:
            color_mapping[i] = i
    
    return color_mapping

def apply_color_mapping(grid, color_mapping):
    """
    Apply a color mapping to the grid
    """
    return np.vectorize(color_mapping.get)(grid)

def add_color_changing_code(problem_source, color_mapping=None):
    if color_mapping is None:
        color_mapping = {i: i for i in range(10)}
    color_code = f"""
Color.BLACK = {color_mapping[0]}
Color.BLUE = {color_mapping[1]}
Color.RED = {color_mapping[2]}
Color.GREEN = {color_mapping[3]}
Color.YELLOW = {color_mapping[4]}
Color.GREY = {color_mapping[5]}
Color.GRAY = {color_mapping[5]}
Color.PINK = {color_mapping[6]}
Color.ORANGE = {color_mapping[7]}
Color.TEAL = {color_mapping[8]}
Color.MAROON = {color_mapping[9]}
"""
    # Split the source code into lines
    lines = problem_source.split('\n')

    # Find the last line of the imports
    import_end_index = 0
    for i, line in enumerate(lines):
        if line.startswith("import") or line.startswith("from"):
            import_end_index = i + 1

    # Insert the color_code after the imports
    lines.insert(import_end_index, color_code)

    # Join the lines back into a single string
    modified_source = '\n'.join(lines)

    return modified_source

def run_transformation(source, input_grid, timeout=1, function_name="main", num_returns=50):
    """
    run the transformation on the input grid and return the output grid multiple times
    """
    random.seed(0)
    random_seeds = [random.randint(0, 1<<30) for _ in range(num_returns)]
    output_grids = multi_execute_transformation([source] * num_returns, [input_grid] * num_returns, random_seeds, timeout, function_name)
    return output_grids

def generate_problem(problem_source, num_input_grids=30, num_deterministic_check=20, num_color_permute_check=20, timeout=1, total_timeout=30):
    """
    Generate a problem by generating input grids and running the transformation on them.
    Return None for the problem if:
    1. non-deterministic transformations
    2. non color-invariant transformations

    For the example input-output grid pair, remove for the example pair if:
    1. input grid is the same as the output grid
    """
    start = time.time()
    problem = Problem(problem_source)

<<<<<<< HEAD
    input_grids = generate_input_grids(problem_source, num_returns=num_input_grids, timeout=timeout, deduplicate=True)
=======
    
    stats = { "non_deterministic": 0, "non_color_invariant": {"transformation_fail": 0, "non_well_formed": 0, "non_color_invariant": 0}, "identity": 0, "non_well_formed_output": 0, "black_output": 0, "timeout": 0, "non_well_formed_input": 0, "duplicate_input": 0, "total": 0 }
    input_grids, input_stats = generate_input_grids(problem_source, num_returns=num_input_grids, timeout=timeout, deduplicate=True)
    stats.update(input_stats)
>>>>>>> 07ecab15
    random.seed(0)

    # Check for non-deterministic transformations
    for input_grid in input_grids:
        if time.time() - start > total_timeout:
            print(f"Total timeout reached after {total_timeout} seconds")
            if stats["total"] == 0:
                stats["timeout"] += 1
            return None, stats
        output_grids = run_transformation(problem_source, input_grid, timeout=timeout, num_returns=num_deterministic_check)
        if len(output_grids) == 0:
            print("No output grids")
            continue
        if not check_grids_all_equal(output_grids):
            print("Non-deterministic transformation")
            stats["non_deterministic"] += 1
            stats["total"] += 1
            return None, stats
        if not all(check_grid(output_grid) for output_grid in output_grids):
            # if any of the output grids are not well-formed, skip this particular input grid
            print('Non well-formed output grid, skipping this input grid')
            stats["non_well_formed_output"] += 1
            stats["total"] += 1
            continue
        if np.all(output_grids[0] == 0):
            print("Output grid is entirely black, skipping this example")
            stats["black_output"] += 1
            stats["total"] += 1
            continue

        expected_output_grids = output_grids[0]

        # Check for non-color-invariant transformations
        permuted_input_grids = []
        modified_problem_sources = []
        color_mappings = []
        for _ in range(num_color_permute_check):
            color_mapping = get_random_color_mapping(only_non_black=True)
            color_mappings.append(color_mapping)
            permuted_input_grid = apply_color_mapping(input_grid, color_mapping)
            permuted_input_grids.append(permuted_input_grid)
            modified_problem_source = add_color_changing_code(problem_source, color_mapping)
            modified_problem_sources.append(modified_problem_source)

        random_seeds = [random.randint(0, 1<<30) for _ in range(num_color_permute_check)]
        permuted_output_grids = multi_execute_transformation(modified_problem_sources, 
                                                             permuted_input_grids, random_seeds, timeout, function_name="main")

        if len(permuted_output_grids) != num_color_permute_check:
            print("some transformations failed during permute check")
            stats["non_color_invariant"]["transformation_fail"] += 1
            stats["total"] += 1
            return None, stats
        for permuted_output_grid, color_mapping in zip(permuted_output_grids, color_mappings):
            if not check_grid(permuted_output_grid) or not check_grid(input_grid):
                print("Permute check failed due to non-well-formed grids")
                stats["non_color_invariant"]["non_well_formed"] += 1
                stats["total"] += 1
                return None, stats
            if not check_identity(apply_color_mapping(expected_output_grids, color_mapping), permuted_output_grid):
                print("Permute check failed")
                stats["non_color_invariant"]["non_color_invariant"] += 1
                stats["total"] += 1
                return None, stats

        output_grid = execute_transformation(problem_source, input_grid, timeout, function_name="main")
        if check_identity(input_grid, output_grid):
            # print("Identity transformation, skipping this example")
            stats["identity"] += 1
            stats["total"] += 1
            continue
        problem.add_example(input_grid, output_grid)

    return problem, stats

def main():
    parser = argparse.ArgumentParser()
    parser.add_argument("--jsonl", type=str, help="Path to jsonl file containing program generation")
    parser.add_argument("--problem_source_uid", type=str, help="Problem id of a seed problem to validate")
    parser.add_argument("--run_all_seed", action="store_true", help="Run all seed problems")
    parser.add_argument("--py_file", type=str, help="Path to the python file containing the problem")
    args = parser.parse_args()

    # only one of problem_uid or run_all_seed or jsonl should be provided
    assert sum([args.problem_source_uid is not None, args.run_all_seed, args.jsonl is not None,
                args.py_file is not None]) == 1, "Provide one of problem_uid, run_all_seed or jsonl"

    problems_source = []
    problems_seeds = []
    problem_source_uids = []
    if args.problem_source_uid:
        problem_source_uids = [args.problem_source_uid]
    elif args.run_all_seed:
        seeds = os.listdir("seeds")
        # filter files with .py extension and 8 hex value characters in the file name
        pattern = r"([0-9a-f]{8})\.py"
        problem_source_uids = [re.match(pattern, filename).group(1) for filename in seeds if re.match(pattern, filename)]
        # Now `matched_files` contains all the filenames that match the pattern
    elif args.jsonl:
        print(f"Reading from {args.jsonl}")
        result_saving_file = args.jsonl.replace(".jsonl", "_generated_problems.jsonl")
        print(f"Saving to {result_saving_file}")
        with open(args.jsonl) as f:
            data = f.readlines()
        for line in data:
            problem = json.loads(line)
            problems_source.append(problem["code"])
            problems_seeds.append(problem["seeds"])
    elif args.py_file:
        with open(args.py_file) as f:
            source = f.read()
        problems_source.append(source)
    else:
        raise ValueError("Provide one of problem_uid, run_all_seed or jsonl")

    if problem_source_uids:
        for problem_source_uid in problem_source_uids:
            with open(f"seeds/{problem_source_uid}.py") as f:
                source = f.read()
            problems_source.append(source)


    overall_stats = { "non_deterministic": 0, "non_color_invariant": {"transformation_fail": 0, "non_well_formed": 0, "non_color_invariant": 0}, "identity": 0, "non_well_formed_output": 0, "black_output": 0, "timeout": 0, "non_well_formed_input": 0, "duplicate_input": 0, "total": 0}
    problems = []
    for i, problem_source in enumerate(tqdm.tqdm(problems_source)):
        problem, problem_stats = generate_problem(problem_source, total_timeout=30)
        for key, stat in problem_stats.items():
            if key == "non_color_invariant":
                for sub_key, sub_stat in stat.items():
                    overall_stats[key][sub_key] += sub_stat
            else:
                overall_stats[key] += stat
        if problem and len(problem.examples) >= 4:
            print(f"+1 problem with {len(problem.examples)} examples")
            if args.jsonl:
                problem.seeds = problems_seeds[i]
            problems.append(problem)
        else:
            if problem_source_uids:
                print(f"Problem {problem_source_uids[i]} is not valid")
        print(f"so far, generated {len(problems)} problems")

    # write list of Problem to jsonl file
    print(f'Generated {len(problems)} problems')
    print(f"Overall stats: {overall_stats}")
    if args.jsonl:
        with open(result_saving_file, "w") as f:
            for problem in problems:
                f.write(json.dumps(problem.to_dict()) + "\n")


if __name__ == "__main__":
    main()<|MERGE_RESOLUTION|>--- conflicted
+++ resolved
@@ -172,14 +172,10 @@
     start = time.time()
     problem = Problem(problem_source)
 
-<<<<<<< HEAD
-    input_grids = generate_input_grids(problem_source, num_returns=num_input_grids, timeout=timeout, deduplicate=True)
-=======
     
     stats = { "non_deterministic": 0, "non_color_invariant": {"transformation_fail": 0, "non_well_formed": 0, "non_color_invariant": 0}, "identity": 0, "non_well_formed_output": 0, "black_output": 0, "timeout": 0, "non_well_formed_input": 0, "duplicate_input": 0, "total": 0 }
     input_grids, input_stats = generate_input_grids(problem_source, num_returns=num_input_grids, timeout=timeout, deduplicate=True)
     stats.update(input_stats)
->>>>>>> 07ecab15
     random.seed(0)
 
     # Check for non-deterministic transformations
