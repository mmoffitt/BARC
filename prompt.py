--- conflicted
+++ resolved
@@ -150,7 +150,7 @@
         library_functions = rng.sample(list(common_lib_function_names), n)
         library_function_hint_str = f"Make use of the common library functions. In particular, use the function{'s' if library_function_hint > 1 else ''}: {', '.join(library_functions)}."
 
-    if not uncreative:
+    if not uncreative: # creative
         # first part of the prompt just defines the problem, and introduces the common library, but without giving clear instructions on what examples should be considered
         prompt = f"""You are a puzzle maker designing geometric, physical, and topological puzzles for curious middle-schoolers.
 
@@ -194,7 +194,7 @@
 Be sure to make the transformation `main` deterministic. Be sure to not assume or impose any ordering to the colors. Use physical, geometric, topological, and logical concepts.
 """
         
-    else:
+    else: # uncreative
         prompt = f"""You design knock-off puzzles by modifying the work of other puzzle designers just enough to avoid copyright infringement, because you aren't good at designing puzzles by yourself but need to make puzzles to make money.
 
 Each puzzle consists of uncovering a single deterministic rule, pattern, procedure, algorithm, or general transformation that maps inputs to output. Both the inputs and outputs are 2D grids of colored pixels. There are 10 colors. The order of the colors is never relevant to the puzzle.
@@ -212,7 +212,6 @@
 Here are some examples of good puzzles. These puzzles designed by good puzzle makers and your knock-off should rip them off:
 {examples}
 
-<<<<<<< HEAD
 Your task is to create a knock-off puzzle that is based on the examples provided, {remix1}following these steps:
 
 1. First pick some `# concepts` from the example puzzles{remix2}. You can combine concepts from different examples. The concepts in the examples are:
@@ -222,22 +221,12 @@
 
 Be sure to make the transformation `main` deterministic. Be especially sure to not assume or impose any ordering to the colors. Use physical, geometric, topological, and logical concepts as much as possible. Remember that the puzzle should be similar to the examples provided. Don't be creative. Try to emulate the puzzle makers you are ripping off. Remember you, yourself, are not good at making new puzzles but are very good at making knock-offs."""
 
-        
-=======
-Your task is to look especially at the last example and make a new puzzle similar to it by following these steps:
-1. Summarize the key ideas in the last puzzle
-2. Brainstorm a variation that is pretty similar but a little different, thinking of the physical/geometric/topological/logical details
-3. Generate a code block formatted like the earlier examples with a comment starting `# concepts:` listing the concepts you are using and `# description:` describing the inputs and transformation.
-"""
-    
-    # Gives some final instructions to try and ensure that things are done correctly
-    prompt += f"""
-Be sure to make the transformation `main` deterministic. Be sure to not assume or impose any ordering to the colors. Use physical, geometric, topological, and logical concepts.
-"""
+    # Hint applies when either creative or uncreative
     if hint_grid_size:
         # hint at the grid size not too large but should not be a fixed number
+        if not prompt[-1] == "\n":
+            prompt += "\n"
         prompt += f"""Also, the input and output grids should not be too large, but should be large enough to contain interesting patterns. Both the width and heights of the grids should be under {hint_grid_size}."""
->>>>>>> 25bc96bc
     
     if library_function_hint_str:
         prompt += f"""\n{library_function_hint_str}"""
