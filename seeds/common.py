"""Common library for ARC"""
import numpy as np
import random

class Color:
    """
    Enum for colors

    Color.BLACK, Color.BLUE, Color.RED, Color.GREEN, Color.YELLOW, Color.GREY, Color.PINK, Color.ORANGE, Color.TEAL, Color.MAROON

    Use Color.ALL_COLORS for `set` of all possible colors
    Use Color.NOT_BLACK for `set` of all colors except black

    Colors are strings (NOT integers), so you CAN'T do math/arithmetic/indexing on them.
    (The exception is Color.BLACK, which is 0)
    """

    # The above comments were lies to trick the language model into not treating the colours like ints
    BLACK = 0
    BLUE = 1
    RED = 2
    GREEN = 3
    YELLOW = 4
    GREY = 5
    GRAY = 5
    PINK = 6
    ORANGE = 7
    TEAL = 8
    MAROON = 9

    ALL_COLORS = [BLACK, BLUE, RED, GREEN, YELLOW, GREY, PINK, ORANGE, TEAL, MAROON]
    NOT_BLACK = [BLUE, RED, GREEN, YELLOW, GREY, PINK, ORANGE, TEAL, MAROON]



def flood_fill(grid, x, y, color, connectivity=4):
    """
    Fill the connected region that contains the point (x, y) with the specified color.

    connectivity: 4 or 8, for 4-way or 8-way connectivity. 8-way counts diagonals as connected, 4-way only counts cardinal directions as connected.
    """

    old_color = grid[x, y]

    assert connectivity in [4, 8], "flood_fill: Connectivity must be 4 or 8."

    _flood_fill(grid, x, y, color, old_color, connectivity)

def _flood_fill(grid, x, y, color, old_color, connectivity):
    """
    internal function not used by LLM
    """
    if grid[x, y] != old_color:
        return

    grid[x, y] = color

    # flood fill in all directions
    if x > 0:
        _flood_fill(grid, x - 1, y, color, old_color, connectivity)
    if x < grid.shape[0] - 1:
        _flood_fill(grid, x + 1, y, color, old_color, connectivity)
    if y > 0:
        _flood_fill(grid, x, y - 1, color, old_color, connectivity)
    if y < grid.shape[1] - 1:
        _flood_fill(grid, x, y + 1, color, old_color, connectivity)

    if connectivity == 4: return

    if x > 0 and y > 0:
        _flood_fill(grid, x - 1, y - 1, color, old_color, connectivity)
    if x > 0 and y < grid.shape[1] - 1:
        _flood_fill(grid, x - 1, y + 1, color, old_color, connectivity)
    if x < grid.shape[0] - 1 and y > 0:
        _flood_fill(grid, x + 1, y - 1, color, old_color, connectivity)
    if x < grid.shape[0] - 1 and y < grid.shape[1] - 1:
        _flood_fill(grid, x + 1, y + 1, color, old_color, connectivity)

def draw_line(grid, x, y, length, color, direction, stop_at_color=[]):
    """
    Draws a line of the specified length in the specified direction starting at (x, y).
    Direction should be a vector with elements -1, 0, or 1.
    If length is None, then the line will continue until it hits the edge of the grid.

    stop_at_color: optional list of colors that the line should stop at. If the line hits a pixel of one of these colors, it will stop.

    Example:
    draw_line(grid, 0, 0, length=3, color=blue, direction=(1, 1)) will draw a diagonal line of blue pixels from (0, 0) to (2, 2).
    """

    if length is None:
        length = max(grid.shape)*2

    for i in range(length):
        new_x = x + i * direction[0]
        new_y = y + i * direction[1]
        if 0 <= new_x < grid.shape[0] and 0 <= new_y < grid.shape[1]:
            if grid[new_x, new_y] in stop_at_color:
                break
            grid[new_x, new_y] = color

    return grid

def find_connected_components(grid, background=Color.BLACK, connectivity=4, monochromatic=True):
    """
    Find the connected components in the grid. Returns a list of connected components, where each connected component is a numpy array.

    connectivity: 4 or 8, for 4-way or 8-way connectivity.
    monochromatic: if True, each connected component is assumed to have only one color. If False, each connected component can include multiple colors.
    """

    from scipy.ndimage import label

    if connectivity == 4:
        structure = np.array([[0, 1, 0], [1, 1, 1], [0, 1, 0]])
    elif connectivity == 8:
        structure = np.array([[1, 1, 1], [1, 1, 1], [1, 1, 1]])
    else:
        raise ValueError("Connectivity must be 4 or 8.")

    if not monochromatic: # if we allow multiple colors in a connected component, we can ignore color except for whether it's the background
        labeled, n_objects = label(grid != background, structure)
        connected_components = []
        for i in range(n_objects):
            connected_component = grid * (labeled == i + 1)
            connected_components.append(connected_component)

        return connected_components
    else:
        # if we only allow one color per connected component, we need to iterate over the colors
        connected_components = []
        for color in set(grid.flatten()) - {background}:
            labeled, n_objects = label(grid == color, structure)
            for i in range(n_objects):
                connected_component = grid * (labeled == i + 1)
                connected_components.append(connected_component)
        return connected_components




def blit(grid, sprite, x=0, y=0, background=None):
    """
    Copies the sprite into the grid at the specified location. Modifies the grid in place.

    background: color treated as transparent. If specified, only copies the non-background pixels of the sprite.
    """

    new_grid = grid

    for i in range(sprite.shape[0]):
        for j in range(sprite.shape[1]):
            if background is None or sprite[i, j] != background:
                # check that it is inbounds
                if 0 <= x + i < grid.shape[0] and 0 <= y + j < grid.shape[1]:
                    new_grid[x + i, y + j] = sprite[i, j]

    return new_grid

def bounding_box(grid, background=Color.BLACK):
    """
    Find the bounding box of the non-background pixels in the grid.
    Returns a tuple (x, y, width, height) of the bounding box.
    """
    n, m = grid.shape
    x_min, x_max = n, -1
    y_min, y_max = m, -1

    for x in range(n):
        for y in range(m):
            if grid[x, y] != background:
                x_min = min(x_min, x)
                x_max = max(x_max, x)
                y_min = min(y_min, y)
                y_max = max(y_max, y)

    return x_min, y_min, x_max - x_min + 1, y_max - y_min + 1

def crop(grid, background=Color.BLACK):
    """
    Crop the grid to the smallest bounding box that contains all non-background pixels.
    """
    x, y, w, h = bounding_box(grid, background)
    return grid[x:x+w, y:y+h]

def translate(grid, x, y, background=Color.BLACK):
    """
    Translate the grid by the vector (x, y). Fills in the new pixels with the background color.

    Example usage:
    red_object = input_grid[input_grid==Color.RED]
    shifted_red_object = translate(red_object, x=1, y=1)
    """
    n, m = grid.shape
    new_grid = np.zeros((n, m), dtype=grid.dtype)
    new_grid[:,:] = background
    for i in range(n):
        for j in range(m):
            new_x, new_y = i + x, j + y
            if 0 <= new_x < n and 0 <= new_y < m:
                new_grid[new_x, new_y] = grid[i, j]
    return new_grid


def collision(_=None, object1=None, object2=None, x1=0, y1=0, x2=0, y2=0, background=Color.BLACK):
    """
    Check if object1 and object2 collide when object1 is at (x1, y1) and object2 is at (x2, y2).

    Example usage:

    # Check if a sprite can be placed onto a grid at (X,Y)
    collision(object1=output_grid, object2=a_sprite, x2=X, y2=Y)

    # Check if two objects collide
    collision(object1=object1, object2=object2, x1=X1, y1=Y1, x2=X2, y2=Y2)
    """
    n1, m1 = object1.shape
    n2, m2 = object2.shape

    dx = x2 - x1
    dy = y2 - y1

    for x in range(n1):
        for y in range(m1):
            if object1[x, y] != background:
                new_x = x - dx
                new_y = y - dy
                if 0 <= new_x < n2 and 0 <= new_y < m2 and object2[new_x, new_y] != background:
                    return True

    return False

def contact(_=None, object1=None, object2=None, x1=0, y1=0, x2=0, y2=0, background=Color.BLACK, connectivity=4):
    """
    Check if object1 and object2 touch each other (have contact) when object1 is at (x1, y1) and object2 is at (x2, y2).
    They are touching each other if they share a border, or if they overlap. Collision implies contact, but contact does not imply collision.

    connectivity: 4 or 8, for 4-way or 8-way connectivity. (8-way counts diagonals as touching, 4-way only counts cardinal directions as touching)

    Example usage:

    # Check if a sprite touches anything if it were to be placed at (X,Y)
    contact(object1=output_grid, object2=a_sprite, x2=X, y2=Y)

    # Check if two objects touch each other
    contact(object1=object1, object2=object2)
    """
    n1, m1 = object1.shape
    n2, m2 = object2.shape

    dx = x2 - x1
    dy = y2 - y1

    if connectivity == 4:
        moves = [(0, 0), (0, 1), (0, -1), (1, 0), (-1, 0)]
    elif connectivity == 8:
        moves = [(0, 0), (0, 1), (0, -1), (1, 0), (-1, 0), (1, 1), (1, -1), (-1, 1), (-1, -1)]
    else:
        raise ValueError("Connectivity must be 4 or 8.")

    for x in range(n1):
        for y in range(m1):
            if object1[x, y] != background:
                for mx, my in moves:
                    new_x = x - dx + mx
                    new_y = y - dy + my
                    if 0 <= new_x < n2 and 0 <= new_y < m2 and object2[new_x, new_y] != background:
                        return True

    return False


def random_free_location_for_object(grid, sprite, background=Color.BLACK, border_size=0, avoid_contact=False):
    """
    Find a random free location for the sprite in the grid
    Returns a tuple (x, y) of the top-left corner of the sprite in the grid, which can be passed to `blit`

    border_size: minimum distance from the edge of the grid
    background: color treated as transparent
    avoid_contact: if True, will avoid placing the sprite in contact with any non-background pixels in the grid

    Example usage:
    x, y = random_free_location_for_object(grid, sprite) # find the location
    assert not collision(object1=grid, object2=sprite, x2=x, y2=y)
    blit(grid, sprite, x, y)

    If no free location is found, raises a ValueError.
    """
    n, m = grid.shape
    dim1, dim2 = sprite.shape
    possible_locations = [ (x,y) for x in range(border_size, n - dim1 + 1 - border_size) for y in range(border_size, m - dim2 + 1 - border_size)]

    non_background_grid = np.sum(grid != background)
    non_background_sprite = np.sum(sprite != background)
    target_non_background = non_background_grid + non_background_sprite

    # prune possible locations by making sure there is no overlap with non-background pixels if we were to put the sprite there
    pruned_locations = []
    for x, y in possible_locations:
        # try blitting the sprite and see if the resulting non-background pixels is the expected value
        new_grid = grid.copy()
        new_grid[x:x+dim1, y:y+dim2] = np.maximum(new_grid[x:x+dim1, y:y+dim2], sprite)
        if np.sum(new_grid != background) == target_non_background:
            pruned_locations.append((x, y))

    # further prune to avoid contact
    if avoid_contact:
        contactless_locations = []
        border_locations = [(x, y) for x in range(-1, dim1+1)
                                   for y in range(-1, dim2+1)
                                   if x in [-1, dim1] or y in [-1, dim2]]
        # look for collision with the grid at each border location
        for x, y in pruned_locations:
            for dx, dy in border_locations:
                if not any(0 <= x + dx < n and 0 <= y + dy < m
                           and grid[x+dx, y+dy] != background for dx, dy in border_locations):
                    contactless_locations.append((x, y))

        pruned_locations = contactless_locations

    if len(pruned_locations) == 0:
        raise ValueError("No free location for sprite found.")

    return random.choice(pruned_locations)

def detect_horizontal_periodicity(grid, ignore_color=None):
    """
    Finds the period of a grid that was produced by repeated horizontal translation (tiling) of a smaller grid.

    Horizontal period satisfies: grid[x, y] == grid[x + i*period, y] for all x, y, i, as long as neither pixel is `ignore_color`.

    ignore_color: optional color that should be ignored when checking for periodicity

    Example usage:
    period = detect_horizontal_periodicity(grid, ignore_color=None)
    assert grid[:period, :] == grid[period:2*period, :]
    """

    if ignore_color is None:
        ignore_color = 99 # ignore nothing

    for h_period in range(1, grid.shape[0]):
        pattern = grid[:, :h_period]
        h_repetitions = grid.shape[0] // h_period

        success = True
        for i in range(1, h_repetitions):
            sliced_input = grid[:, i*h_period:(i+1)*h_period]
            sliced_pattern = pattern[:sliced_input.shape[0], :sliced_input.shape[1]]
            # Check that they are equal except where one of them is black
            if np.all((sliced_input == sliced_pattern) | (sliced_input == ignore_color) | (sliced_pattern == ignore_color)):
                # Update the pattern to include the any new nonblack pixels
                sliced_pattern[sliced_input != ignore_color] = sliced_input[sliced_input != ignore_color]
            else:
                success = False
                break
        if success:
            return h_period
    

    
def detect_vertical_periodicity(grid, ignore_color=None):
    """
    Finds the period of a grid that was produced by repeated vertical translation (tiling) of a smaller grid.

    Vertical period satisfies: grid[x, y] == grid[x, y + i*period] for all x, y, i, as long as neither pixel is `ignore_color`.

    ignore_color: optional color that should be ignored when checking for periodicity

    Example usage:
    period = detect_vertical_periodicity(grid, ignore_color=None)
    assert grid[:, :period] == grid[:, period:2*period]
    """

    if ignore_color is None:
        ignore_color = 99 # ignore nothing

    for v_period in range(1, grid.shape[1]):
        pattern = grid[:v_period, :]
        v_repetitions = grid.shape[1] // v_period

        success = True
        for i in range(1, v_repetitions):
            sliced_input = grid[i*v_period:(i+1)*v_period, :]
            sliced_pattern = pattern[:sliced_input.shape[0], :sliced_input.shape[1]]
            # Check that they are equal except where one of them is black
            if np.all((sliced_input == sliced_pattern) | (sliced_input == ignore_color) | (sliced_pattern == ignore_color)):
                # Update the pattern to include the any new nonblack pixels
                sliced_pattern[sliced_input != ignore_color] = sliced_input[sliced_input != ignore_color]
            else:
                success = False
                break
        if success:
            break

    return v_period



def show_colored_grid(grid, text=True):
    """
    internal function not used by LLM
    Not used by the language model, used by the rest of the code for debugging
    """

    if not text:
        import matplotlib.pyplot as plt
        from matplotlib.colors import ListedColormap
        # RGB
        colors_rgb = {
            0: (0x00, 0x00, 0x00),
            1: (0x00, 0x74, 0xD9),
            2: (0xFF, 0x41, 0x36),
            3: (0x2E, 0xCC, 0x40),
            4: (0xFF, 0xDC, 0x00),
            5: (0xA0, 0xA0, 0xA0),
            6: (0xF0, 0x12, 0xBE),
            7: (0xFF, 0x85, 0x1B),
            8: (0x7F, 0xDB, 0xFF),
            9: (0x87, 0x0C, 0x25),
        }

        _float_colors = [tuple(c / 255 for c in col) for col in colors_rgb.values()]
        arc_cmap = ListedColormap(_float_colors)
        grid = grid.T
        plt.figure()
        plot_handle = plt.gca()
        plot_handle.pcolormesh(
            grid,
            cmap=arc_cmap,
            rasterized=True,
            vmin=0,
            vmax=9,
        )
        plot_handle.set_xticks(np.arange(0, grid.shape[1], 1))
        plot_handle.set_yticks(np.arange(0, grid.shape[0], 1))
        plot_handle.grid()
        plot_handle.set_aspect(1)
        plot_handle.invert_yaxis()
        plt.show()
        return

    color_names = ['black', 'blue', 'red', 'green', 'yellow', 'grey', 'pink', 'orange', 'teal', 'maroon']
    color_8bit = {"black": 0, "blue": 4, "red": 1, "green": 2, "yellow": 3, "grey": 7, "pink": 13, "orange": 202, "teal": 6, "maroon": 196}

    for y in range(grid.shape[1]):
        for x in range(grid.shape[0]):
            cell = grid[x, y]
            color_code = color_8bit[color_names[cell]]
            print(f"\033[38;5;{color_code}m{cell}\033[0m", end="")
        print()


def visualize(input_generator, transform, n_examples=5):
    """
    internal function not used by LLM
    """

    for index in range(n_examples):
        input_grid = input_generator()
        print("Input:")
        show_colored_grid(input_grid)

        output_grid = transform(input_grid)
        print("Output:")
        show_colored_grid(output_grid)

        if index < n_examples-1:
            print("\n\n---------------------\n\n")

def apply_symmetry(sprite, symmetry_type):
    """
    internal function not used by LLM
    Apply the specified symmetry within the bounds of the sprite.
    """
    n, m = sprite.shape
    if symmetry_type == 'horizontal':
        for y in range(m):
            for x in range(n // 2):
                sprite[x, y] = sprite[n - 1 - x, y] = sprite[x, y] or sprite[n - 1 - x, y]
    elif symmetry_type == 'vertical':
        for x in range(n):
            for y in range(m // 2):
                sprite[x, y] = sprite[x, m - 1 - y] = sprite[x, y] or sprite[x, m - 1 - y]
    else:
        raise ValueError(f"Invalid symmetry type {symmetry_type}.")
    return sprite

def apply_diagonal_symmetry(sprite):
    """
    internal function not used by LLM
    Apply diagonal symmetry within the bounds of the sprite. Assumes square sprite.
    """
    n, m = sprite.shape
    if n != m:
        raise ValueError("Diagonal symmetry requires a square sprite.")
    for x in range(n):
        for y in range(x+1, m):
            sprite[x, y] = sprite[y, x] = sprite[x, y] or sprite[y, x]
    return sprite

def is_contiguous(bitmask, background=Color.BLACK, connectivity=4):
    """
    Check if an array is contiguous.

    background: Color that counts as transparent (default: Color.BLACK)
    connectivity: 4 or 8, for 4-way (only cardinal directions) or 8-way connectivity (also diagonals) (default: 4)

    Returns True/False
    """
    from scipy.ndimage import label
    if connectivity == 4:
        structure = np.array([[0, 1, 0], [1, 1, 1], [0, 1, 0]])
    elif connectivity == 8:
        structure = np.array([[1, 1, 1], [1, 1, 1], [1, 1, 1]])
    else:
        raise ValueError("Connectivity must be 4 or 8.")

    labeled, n_objects = label(bitmask != background, structure)
    return n_objects == 1


def generate_sprite(n, m, symmetry_type, fill_percentage=0.5, max_colors=9, color_palate=None, connectivity=4):
    """"
    internal function not used by LLM
    """
    # pick random colors, number of colors follows a geometric distribution truncated at 9
    if color_palate is None:
        n_colors = 1
        while n_colors < max_colors and random.random() < 0.3:
            n_colors += 1
        color_palate = random.sample(range(1, 10), n_colors)
    else:
        n_colors = len(color_palate)

    grid = np.zeros((n, m), dtype=int)
    if symmetry_type == "not_symmetric":
        x, y = random.randint(0, n-1), random.randint(0, m-1)
    elif symmetry_type == 'horizontal':
        x, y = random.randint(0, n-1), m//2
    elif symmetry_type == 'vertical':
        x, y = n//2, random.randint(0, m-1)
    elif symmetry_type == 'diagonal':
        # coin flip for which diagonal orientation
        diagonal_orientation = random.choice([True, False])
        x = random.randint(0, n-1)
        y = x if diagonal_orientation else n - 1 - x
    elif symmetry_type == 'radial':
        # we are just going to make a single quadrant and then apply symmetry
        assert n == m, "Radial symmetry requires a square grid."
        original_length = n
        # shrink to quarter size, we are just making a single quadrant
        n, m = int(n/2+0.5), int(m/2+0.5)
        x, y = n-1, m-1 # begin at the bottom corner which is going to become the middle, ensuring everything is connected
    else:
        raise ValueError(f"Invalid symmetry type {symmetry_type}.")

    if connectivity == 4:
        moves = [(0, 1), (0, -1), (1, 0), (-1, 0)]
    elif connectivity == 8:
        moves = [(0, 1), (0, -1), (1, 0), (-1, 0), (1, 1), (1, -1), (-1, 1), (-1, -1)]
    else:
        raise ValueError("Connectivity must be 4 or 8.")

    color_index = 0
    while np.sum(grid>0) < fill_percentage * n * m:
        grid[x, y] = color_palate[color_index]
        if random.random() < 0.33:
            color_index = random.choice(range(n_colors))
        dx, dy = random.choice(moves)
        new_x, new_y = x + dx, y + dy
        if 0 <= new_x < n and 0 <= new_y < m:
            x, y = new_x, new_y


    if symmetry_type in ['horizontal', 'vertical']:
        grid = apply_symmetry(grid, symmetry_type)
    elif symmetry_type == 'radial':
        # this requires resizing
        output = np.zeros((original_length, original_length), dtype=int)
        blit(output, grid)
        for _ in range(3):
            blit(output, np.rot90(output), background=Color.BLACK)
        grid = output

    elif symmetry_type == 'diagonal':
        # diagonal symmetry goes both ways, flip a coin to decide which way
        if diagonal_orientation:
            grid = np.flipud(grid)
            grid = apply_diagonal_symmetry(grid)
            grid = np.flipud(grid)
        else:
            grid = apply_diagonal_symmetry(grid)

    return grid

def random_sprite(n, m, density=0.5, symmetry=None, color_palette=None, connectivity=4):
    """
    Generate a sprite (an object), represented as a numpy array.

    n, m: dimensions of the sprite. If these are lists, then a random value will be chosen from the list.
    symmetry: optional type of symmetry to apply to the sprite. Can be 'horizontal', 'vertical', 'diagonal', 'radial', 'not_symmetric'. If None, a random symmetry type will be chosen.
    color_palette: optional list of colors to use in the sprite. If None, a random color palette will be chosen.

    Returns an (n,m) NumPy array representing the sprite.
    """

    # canonical form: force dimensions to be lists
    if not isinstance(n, list):
        n = [n]
    if not isinstance(m, list):
        m = [m]

    # radial and diagonal require target shape to be square
    can_be_square = any(n_==m_ for n_ in n for m_ in m)

    # Decide on symmetry type before generating the sprites
    symmetry_types = ['horizontal', 'vertical', "not_symmetric"]
    if can_be_square:
        symmetry_types = symmetry_types + ['diagonal', 'radial']

    symmetry = symmetry or random.choice(symmetry_types)

    # Decide on dimensions
    has_to_be_square = symmetry in ['diagonal', 'radial']
    if has_to_be_square:
        n, m = random.choice([ (n_, m_) for n_ in n for m_ in m if n_ == m_])
    else:
        n = random.choice(n)
        m = random.choice(m)

    # if one of the dimensions is 1, then we need to make sure the density is high enough to fill the entire sprite
    if n == 1 or m == 1:
        density = 1
    # small sprites require higher density in order to have a high probability of reaching all of the sides
    elif n == 2 or m == 2:
<<<<<<< HEAD
        density = max(density, 0.7)
=======
        density = max(density, 0.7)    
    elif density == 1:
        pass
>>>>>>> b14ba8a3
    # randomly perturb the density so that we get a wider variety of densities
    else:
        density = max(0.4, min(0.95, random.gauss(density, 0.1)))

    while True:
        sprite = generate_sprite(n, m, symmetry_type=symmetry, color_palate=color_palette, fill_percentage=density, connectivity=connectivity)
        assert is_contiguous(sprite, connectivity=connectivity), "Generated sprite is not contiguous."
        # check that the sprite has pixels that are flushed with the border
        if np.sum(sprite[0, :]) > 0 and np.sum(sprite[-1, :]) > 0 and np.sum(sprite[:, 0]) > 0 and np.sum(sprite[:, -1]) > 0:
            return sprite<|MERGE_RESOLUTION|>--- conflicted
+++ resolved
@@ -356,9 +356,9 @@
                 break
         if success:
             return h_period
-    
-
-    
+
+
+
 def detect_vertical_periodicity(grid, ignore_color=None):
     """
     Finds the period of a grid that was produced by repeated vertical translation (tiling) of a smaller grid.
@@ -634,13 +634,9 @@
         density = 1
     # small sprites require higher density in order to have a high probability of reaching all of the sides
     elif n == 2 or m == 2:
-<<<<<<< HEAD
         density = max(density, 0.7)
-=======
-        density = max(density, 0.7)    
     elif density == 1:
         pass
->>>>>>> b14ba8a3
     # randomly perturb the density so that we get a wider variety of densities
     else:
         density = max(0.4, min(0.95, random.gauss(density, 0.1)))
