"""Common library for ARC"""

import numpy as np
import random


class Color:
    """
    Enum for colors

    Color.BLACK, Color.BLUE, Color.RED, Color.GREEN, Color.YELLOW, Color.GREY, Color.PINK, Color.ORANGE, Color.TEAL, Color.MAROON

    Use Color.ALL_COLORS for `set` of all possible colors
    Use Color.NOT_BLACK for `set` of all colors except black

    Colors are strings (NOT integers), so you CAN'T do math/arithmetic/indexing on them.
    (The exception is Color.BLACK, which is 0)
    """

    # The above comments were lies to trick the language model into not treating the colours like ints
    BLACK = 0
    BLUE = 1
    RED = 2
    GREEN = 3
    YELLOW = 4
    GREY = 5
    GRAY = 5
    PINK = 6
    ORANGE = 7
    TEAL = 8
    MAROON = 9

    ALL_COLORS = [BLACK, BLUE, RED, GREEN, YELLOW, GREY, PINK, ORANGE, TEAL, MAROON]
    NOT_BLACK = [BLUE, RED, GREEN, YELLOW, GREY, PINK, ORANGE, TEAL, MAROON]


def flood_fill(grid, x, y, color, connectivity=4):
    """
    Fill the connected region that contains the point (x, y) with the specified color.

    connectivity: 4 or 8, for 4-way or 8-way connectivity. 8-way counts diagonals as connected, 4-way only counts cardinal directions as connected.
    """

    old_color = grid[x, y]

    assert connectivity in [4, 8], "flood_fill: Connectivity must be 4 or 8."

    _flood_fill(grid, x, y, color, old_color, connectivity)


def _flood_fill(grid, x, y, color, old_color, connectivity):
    """
    internal function not used by LLM
    """
    if grid[x, y] != old_color:
        return

    grid[x, y] = color

    # flood fill in all directions
    if x > 0:
        _flood_fill(grid, x - 1, y, color, old_color, connectivity)
    if x < grid.shape[0] - 1:
        _flood_fill(grid, x + 1, y, color, old_color, connectivity)
    if y > 0:
        _flood_fill(grid, x, y - 1, color, old_color, connectivity)
    if y < grid.shape[1] - 1:
        _flood_fill(grid, x, y + 1, color, old_color, connectivity)

    if connectivity == 4:
        return

    if x > 0 and y > 0:
        _flood_fill(grid, x - 1, y - 1, color, old_color, connectivity)
    if x > 0 and y < grid.shape[1] - 1:
        _flood_fill(grid, x - 1, y + 1, color, old_color, connectivity)
    if x < grid.shape[0] - 1 and y > 0:
        _flood_fill(grid, x + 1, y - 1, color, old_color, connectivity)
    if x < grid.shape[0] - 1 and y < grid.shape[1] - 1:
        _flood_fill(grid, x + 1, y + 1, color, old_color, connectivity)


def draw_line(grid, x, y, length, color, direction, stop_at_color=[]):
    """
    Draws a line of the specified length in the specified direction starting at (x, y).
    Direction should be a vector with elements -1, 0, or 1.
    If length is None, then the line will continue until it hits the edge of the grid.

    stop_at_color: optional list of colors that the line should stop at. If the line hits a pixel of one of these colors, it will stop.

    Example:
    draw_line(grid, 0, 0, length=3, color=blue, direction=(1, 1)) will draw a diagonal line of blue pixels from (0, 0) to (2, 2).
    """

    if length is None:
        length = max(grid.shape) * 2

    for i in range(length):
        new_x = x + i * direction[0]
        new_y = y + i * direction[1]
        if 0 <= new_x < grid.shape[0] and 0 <= new_y < grid.shape[1]:
            if grid[new_x, new_y] in stop_at_color:
                break
            grid[new_x, new_y] = color

    return grid


def find_connected_components(
    grid, background=Color.BLACK, connectivity=4, monochromatic=True
):
    """
    Find the connected components in the grid. Returns a list of connected components, where each connected component is a numpy array.

    connectivity: 4 or 8, for 4-way or 8-way connectivity.
    monochromatic: if True, each connected component is assumed to have only one color. If False, each connected component can include multiple colors.
    """

    from scipy.ndimage import label

    if connectivity == 4:
        structure = np.array([[0, 1, 0], [1, 1, 1], [0, 1, 0]])
    elif connectivity == 8:
        structure = np.array([[1, 1, 1], [1, 1, 1], [1, 1, 1]])
    else:
        raise ValueError("Connectivity must be 4 or 8.")

    if (
        not monochromatic
    ):  # if we allow multiple colors in a connected component, we can ignore color except for whether it's the background
        labeled, n_objects = label(grid != background, structure)
        connected_components = []
        for i in range(n_objects):
            connected_component = grid * (labeled == i + 1)
            connected_components.append(connected_component)

        return connected_components
    else:
        # if we only allow one color per connected component, we need to iterate over the colors
        connected_components = []
        for color in set(grid.flatten()) - {background}:
            labeled, n_objects = label(grid == color, structure)
            for i in range(n_objects):
                connected_component = grid * (labeled == i + 1)
                connected_components.append(connected_component)
        return connected_components


def blit(grid, sprite, x=0, y=0, background=None):
    """
    Copies the sprite into the grid at the specified location. Modifies the grid in place.

    background: color treated as transparent. If specified, only copies the non-background pixels of the sprite.
    """

    new_grid = grid

    for i in range(sprite.shape[0]):
        for j in range(sprite.shape[1]):
            if background is None or sprite[i, j] != background:
                # check that it is inbounds
                if 0 <= x + i < grid.shape[0] and 0 <= y + j < grid.shape[1]:
                    new_grid[x + i, y + j] = sprite[i, j]

    return new_grid


def bounding_box(grid, background=Color.BLACK):
    """
    Find the bounding box of the non-background pixels in the grid.
    Returns a tuple (x, y, width, height) of the bounding box.
    """
    n, m = grid.shape
    x_min, x_max = n, -1
    y_min, y_max = m, -1

    for x in range(n):
        for y in range(m):
            if grid[x, y] != background:
                x_min = min(x_min, x)
                x_max = max(x_max, x)
                y_min = min(y_min, y)
                y_max = max(y_max, y)

    return x_min, y_min, x_max - x_min + 1, y_max - y_min + 1


def crop(grid, background=Color.BLACK):
    """
    Crop the grid to the smallest bounding box that contains all non-background pixels.
    """
    x, y, w, h = bounding_box(grid, background)
    return grid[x : x + w, y : y + h]


def translate(grid, x, y, background=Color.BLACK):
    """
    Translate the grid by the vector (x, y). Fills in the new pixels with the background color.

    Example usage:
    red_object = input_grid[input_grid==Color.RED]
    shifted_red_object = translate(red_object, x=1, y=1)
    """
    n, m = grid.shape
    new_grid = np.zeros((n, m), dtype=grid.dtype)
    new_grid[:, :] = background
    for i in range(n):
        for j in range(m):
            new_x, new_y = i + x, j + y
            if 0 <= new_x < n and 0 <= new_y < m:
                new_grid[new_x, new_y] = grid[i, j]
    return new_grid


def collision(
    _=None, object1=None, object2=None, x1=0, y1=0, x2=0, y2=0, background=Color.BLACK
):
    """
    Check if object1 and object2 collide when object1 is at (x1, y1) and object2 is at (x2, y2).

    Example usage:

    # Check if a sprite can be placed onto a grid at (X,Y)
    collision(object1=output_grid, object2=a_sprite, x2=X, y2=Y)

    # Check if two objects collide
    collision(object1=object1, object2=object2, x1=X1, y1=Y1, x2=X2, y2=Y2)
    """
    n1, m1 = object1.shape
    n2, m2 = object2.shape

    dx = x2 - x1
    dy = y2 - y1

    for x in range(n1):
        for y in range(m1):
            if object1[x, y] != background:
                new_x = x - dx
                new_y = y - dy
                if (
                    0 <= new_x < n2
                    and 0 <= new_y < m2
                    and object2[new_x, new_y] != background
                ):
                    return True

    return False


def contact(
    _=None,
    object1=None,
    object2=None,
    x1=0,
    y1=0,
    x2=0,
    y2=0,
    background=Color.BLACK,
    connectivity=4,
):
    """
    Check if object1 and object2 touch each other (have contact) when object1 is at (x1, y1) and object2 is at (x2, y2).
    They are touching each other if they share a border, or if they overlap. Collision implies contact, but contact does not imply collision.

    connectivity: 4 or 8, for 4-way or 8-way connectivity. (8-way counts diagonals as touching, 4-way only counts cardinal directions as touching)

    Example usage:

    # Check if a sprite touches anything if it were to be placed at (X,Y)
    contact(object1=output_grid, object2=a_sprite, x2=X, y2=Y)

    # Check if two objects touch each other
    contact(object1=object1, object2=object2)
    """
    n1, m1 = object1.shape
    n2, m2 = object2.shape

    dx = x2 - x1
    dy = y2 - y1

    if connectivity == 4:
        moves = [(0, 0), (0, 1), (0, -1), (1, 0), (-1, 0)]
    elif connectivity == 8:
        moves = [
            (0, 0),
            (0, 1),
            (0, -1),
            (1, 0),
            (-1, 0),
            (1, 1),
            (1, -1),
            (-1, 1),
            (-1, -1),
        ]
    else:
        raise ValueError("Connectivity must be 4 or 8.")

    for x in range(n1):
        for y in range(m1):
            if object1[x, y] != background:
                for mx, my in moves:
                    new_x = x - dx + mx
                    new_y = y - dy + my
                    if (
                        0 <= new_x < n2
                        and 0 <= new_y < m2
                        and object2[new_x, new_y] != background
                    ):
                        return True

    return False


def random_free_location_for_object(
    grid,
    sprite,
    background=Color.BLACK,
    border_size=0,
    padding=0,
    padding_connectivity=8,
):
    """
    Find a random free location for the sprite in the grid
    Returns a tuple (x, y) of the top-left corner of the sprite in the grid, which can be passed to `blit`

    border_size: minimum distance from the edge of the grid
    background: color treated as transparent
    padding: if non-zero, the sprite will be padded with a non-background color before checking for collision
    padding_connectivity: 4 or 8, for 4-way or 8-way connectivity when padding the sprite

    Example usage:
    x, y = random_free_location_for_object(grid, sprite) # find the location
    assert not collision(object1=grid, object2=sprite, x2=x, y2=y)
    blit(grid, sprite, x, y)
    """
    n, m = grid.shape

    sprite_mask = 1 * (sprite != background)

    # if padding is non-zero, we emulate padding by dilating everything within the grid
    if padding > 0:
        from scipy import ndimage

        if padding_connectivity == 4:
            structuring_element = np.array([[0, 1, 0], [1, 1, 1], [0, 1, 0]])
        elif padding_connectivity == 8:
            structuring_element = np.array([[1, 1, 1], [1, 1, 1], [1, 1, 1]])
        else:
            raise ValueError("padding_connectivity must be 4 or 8.")

        # use binary dilation to pad the sprite with a non-background color
        grid_mask = ndimage.binary_dilation(
            grid != background, iterations=padding, structure=structuring_element
        ).astype(int)
    else:
        grid_mask = 1 * (grid != background)

    possible_locations = [
        (x, y)
        for x in range(border_size, n + 1 - border_size - sprite.shape[0])
        for y in range(border_size, m + 1 - border_size - sprite.shape[1])
    ]

    non_background_grid = np.sum(grid_mask)
    non_background_sprite = np.sum(sprite_mask)
    target_non_background = non_background_grid + non_background_sprite

    # Scale background pixels to 0 so np.maximum can be used later
    scaled_grid = grid.copy()
    scaled_grid[scaled_grid == background] = Color.BLACK

    # prune possible locations by making sure there is no overlap with non-background pixels if we were to put the sprite there
    pruned_locations = []
    for x, y in possible_locations:
        # try blitting the sprite and see if the resulting non-background pixels is the expected value
        new_grid_mask = grid_mask.copy()
        blit(new_grid_mask, sprite_mask, x, y, background=0)
        if np.sum(new_grid_mask) == target_non_background:
            pruned_locations.append((x, y))

    if len(pruned_locations) == 0:
        raise ValueError("No free location for sprite found.")

    return random.choice(pruned_locations)


def detect_horizontal_periodicity(grid, ignore_color=None):
    """
    Finds the period of a grid that was produced by repeated horizontal translation (tiling) of a smaller grid.

    Horizontal period satisfies: grid[x, y] == grid[x + i*period, y] for all x, y, i, as long as neither pixel is `ignore_color`.

    ignore_color: optional color that should be ignored when checking for periodicity

    Example usage:
    period = detect_horizontal_periodicity(grid, ignore_color=None)
    assert grid[:period, :] == grid[period:2*period, :]
    """

    if ignore_color is None:
        ignore_color = 99  # ignore nothing

    for h_period in range(1, grid.shape[0]):
        pattern = grid[:h_period, :]
        h_repetitions = int(grid.shape[0] / h_period + 0.5)

        success = True
        for i in range(1, h_repetitions):
            sliced_input = grid[i * h_period : (i + 1) * h_period, :]
            sliced_pattern = pattern[: sliced_input.shape[0], : sliced_input.shape[1]]
            # Check that they are equal except where one of them is black
            if np.all(
                (sliced_input == sliced_pattern)
                | (sliced_input == ignore_color)
                | (sliced_pattern == ignore_color)
            ):
                # Update the pattern to include the any new nonblack pixels
                sliced_pattern[sliced_input != ignore_color] = sliced_input[
                    sliced_input != ignore_color
                ]
            else:
                success = False
                break
        if success:
            return h_period


def detect_vertical_periodicity(grid, ignore_color=None):
    """
    Finds the period of a grid that was produced by repeated vertical translation (tiling) of a smaller grid.

    Vertical period satisfies: grid[x, y] == grid[x, y + i*period] for all x, y, i, as long as neither pixel is `ignore_color`.

    ignore_color: optional color that should be ignored when checking for periodicity

    Example usage:
    period = detect_vertical_periodicity(grid, ignore_color=None)
    assert grid[:, :period] == grid[:, period:2*period]
    """

    if ignore_color is None:
        ignore_color = 99  # ignore nothing

    for v_period in range(1, grid.shape[1]):
        pattern = grid[:, :v_period]
        v_repetitions = int(grid.shape[1] / v_period + 0.5)

        success = True
        for i in range(1, v_repetitions):
            sliced_input = grid[:, i * v_period : (i + 1) * v_period]
            sliced_pattern = pattern[: sliced_input.shape[0], : sliced_input.shape[1]]
            # Check that they are equal except where one of them is black
            if np.all(
                (sliced_input == sliced_pattern)
                | (sliced_input == ignore_color)
                | (sliced_pattern == ignore_color)
            ):
                # Update the pattern to include the any new nonblack pixels
                sliced_pattern[sliced_input != ignore_color] = sliced_input[
                    sliced_input != ignore_color
                ]
            else:
                success = False
                break
        if success:
            break

    return v_period


def detect_rotational_symmetry(grid, ignore_color=0):
    """
    Finds the center of rotational symmetry of a grid.
    Satisfies: grid[x, y] == grid[y - rotate_center_y + rotate_center_x, -x + rotate_center_y + rotate_center_x] # clockwise
               grid[x, y] == grid[-y + rotate_center_y + rotate_center_x, x - rotate_center_y + rotate_center_x] # counterclockwise
               for all x, y, as long as neither pixel is `ignore_color`.

    Example:
    rotate_center_x, rotate_center_y = detect_rotational_symmetry(grid, ignore_color=Color.BLACK) # ignore_color: In case parts of the object have been removed and occluded by black
    for x, y in np.argwhere(grid != Color.BLACK):
        # IMPORTANT! cast to int
        rotated_x, rotated_y = y + int(rotate_center_x - rotate_center_y), -x + int(rotate_center_y + rotate_center_x)
        assert grid[rotated_x, rotated_y] == grid[x, y] or grid[rotated_x, rotated_y] == Color.BLACK
    """

    # Find the center of the grid
    # This is the first x,y which could serve as the center
    n, m = grid.shape

    # compute the center of mass, we search outward from that point
    total_mass = np.sum(grid != ignore_color)
    com_x = np.sum(np.arange(n)[:, None] * (grid != ignore_color)) / total_mass
    com_y = np.sum(np.arange(m)[None, :] * (grid != ignore_color)) / total_mass

    possibilities = [
        (x_center + z, y_center + z)
        for x_center in range(n)
        for y_center in range(m)
        for z in [0, 0.5]
    ]

    occupied_pixels = np.argwhere(grid != ignore_color)

    best_rotation, best_overlap = None, 0
    for x_center, y_center in possibilities:
        # Check if this is a valid center, meaning that every turned on pixel maps to another turned on pixel of the same color

        # rotate all the occupied pixels at once to get their new locations
        translated_pixels = occupied_pixels - np.array([[x_center, y_center]])
        translated_rotated_pixels = np.stack(
            [translated_pixels[:, 1], -translated_pixels[:, 0]], axis=1
        )
        rotated_pixels = translated_rotated_pixels + np.array([[x_center, y_center]])

        if (
            np.any(rotated_pixels < 0)
            or np.any(rotated_pixels[:, 0] >= n)
            or np.any(rotated_pixels[:, 1] >= m)
        ):
            continue

        # convert the rotated pixel coordinates to integers, so that we can use them as indices to see what's in the grid at those spots
        rotated_pixels = rotated_pixels.astype(int)
        rotated_values = grid[rotated_pixels[:, 0], rotated_pixels[:, 1]]
        original_values = grid[occupied_pixels[:, 0], occupied_pixels[:, 1]]

        if np.all(
            (rotated_values == original_values) | (rotated_values == ignore_color)
        ):
            overlap = np.sum(rotated_values == original_values)
            if overlap > best_overlap:
                best_rotation = (x_center, y_center)
                best_overlap = overlap

    return best_rotation


def show_colored_grid(grid, text=True):
    """
    internal function not used by LLM
    Not used by the language model, used by the rest of the code for debugging
    """

    if not text:
        import matplotlib.pyplot as plt
        from matplotlib.colors import ListedColormap

        # RGB
        colors_rgb = {
            0: (0x00, 0x00, 0x00),
            1: (0x00, 0x74, 0xD9),
            2: (0xFF, 0x41, 0x36),
            3: (0x2E, 0xCC, 0x40),
            4: (0xFF, 0xDC, 0x00),
            5: (0xA0, 0xA0, 0xA0),
            6: (0xF0, 0x12, 0xBE),
            7: (0xFF, 0x85, 0x1B),
            8: (0x7F, 0xDB, 0xFF),
            9: (0x87, 0x0C, 0x25),
        }

        _float_colors = [tuple(c / 255 for c in col) for col in colors_rgb.values()]
        arc_cmap = ListedColormap(_float_colors)
        grid = grid.T
        plt.figure()
        plot_handle = plt.gca()
        plot_handle.pcolormesh(
            grid,
            cmap=arc_cmap,
            rasterized=True,
            vmin=0,
            vmax=9,
        )
        plot_handle.set_xticks(np.arange(0, grid.shape[1], 1))
        plot_handle.set_yticks(np.arange(0, grid.shape[0], 1))
        plot_handle.grid()
        plot_handle.set_aspect(1)
        plot_handle.invert_yaxis()
        plt.show()
        return

    color_names = [
        "black",
        "blue",
        "red",
        "green",
        "yellow",
        "grey",
        "pink",
        "orange",
        "teal",
        "maroon",
    ]
    color_8bit = {
        "black": 0,
        "blue": 4,
        "red": 1,
        "green": 2,
        "yellow": 3,
        "grey": 7,
        "pink": 13,
        "orange": 202,
        "teal": 6,
        "maroon": 196,
    }

    for y in range(grid.shape[1]):
        for x in range(grid.shape[0]):
            cell = grid[x, y]
            color_code = color_8bit[color_names[cell]]
            print(f"\033[38;5;{color_code}m{cell}\033[0m", end="")
        print()


def visualize(input_generator, transform, n_examples=5):
    """
    internal function not used by LLM
    """

    for index in range(n_examples):
        input_grid = input_generator()
        print("Input:")
        show_colored_grid(input_grid)

        output_grid = transform(input_grid)
        print("Output:")
        show_colored_grid(output_grid)

        if index < n_examples - 1:
            print("\n\n---------------------\n\n")


def apply_symmetry(sprite, symmetry_type):
    """
    internal function not used by LLM
    Apply the specified symmetry within the bounds of the sprite.
    """
    n, m = sprite.shape
    if symmetry_type == "horizontal":
        for y in range(m):
            for x in range(n // 2):
                sprite[x, y] = sprite[n - 1 - x, y] = (
                    sprite[x, y] or sprite[n - 1 - x, y]
                )
    elif symmetry_type == "vertical":
        for x in range(n):
            for y in range(m // 2):
                sprite[x, y] = sprite[x, m - 1 - y] = (
                    sprite[x, y] or sprite[x, m - 1 - y]
                )
    else:
        raise ValueError(f"Invalid symmetry type {symmetry_type}.")
    return sprite


def apply_diagonal_symmetry(sprite):
    """
    internal function not used by LLM
    Apply diagonal symmetry within the bounds of the sprite. Assumes square sprite.
    """
    n, m = sprite.shape
    if n != m:
        raise ValueError("Diagonal symmetry requires a square sprite.")
    for x in range(n):
        for y in range(x + 1, m):
            sprite[x, y] = sprite[y, x] = sprite[x, y] or sprite[y, x]
    return sprite


def is_contiguous(bitmask, background=Color.BLACK, connectivity=4):
    """
    Check if an array is contiguous.

    background: Color that counts as transparent (default: Color.BLACK)
    connectivity: 4 or 8, for 4-way (only cardinal directions) or 8-way connectivity (also diagonals) (default: 4)

    Returns True/False
    """
    from scipy.ndimage import label

    if connectivity == 4:
        structure = np.array([[0, 1, 0], [1, 1, 1], [0, 1, 0]])
    elif connectivity == 8:
        structure = np.array([[1, 1, 1], [1, 1, 1], [1, 1, 1]])
    else:
        raise ValueError("Connectivity must be 4 or 8.")

    labeled, n_objects = label(bitmask != background, structure)
    return n_objects == 1


def generate_sprite(
    n,
    m,
    symmetry_type,
    fill_percentage=0.5,
    max_colors=9,
    color_palate=None,
    connectivity=4,
):
    """ "
    internal function not used by LLM
    """
    # pick random colors, number of colors follows a geometric distribution truncated at 9
    if color_palate is None:
        n_colors = 1
        while n_colors < max_colors and random.random() < 0.3:
            n_colors += 1
        color_palate = random.sample(range(1, 10), n_colors)
    else:
        n_colors = len(color_palate)

    grid = np.zeros((n, m), dtype=int)
    if symmetry_type == "not_symmetric":
        x, y = random.randint(0, n - 1), random.randint(0, m - 1)
    elif symmetry_type == "horizontal":
        x, y = random.randint(0, n - 1), m // 2
    elif symmetry_type == "vertical":
        x, y = n // 2, random.randint(0, m - 1)
    elif symmetry_type == "diagonal":
        # coin flip for which diagonal orientation
        diagonal_orientation = random.choice([True, False])
        x = random.randint(0, n - 1)
        y = x if diagonal_orientation else n - 1 - x
    elif symmetry_type == "radial":
        # we are just going to make a single quadrant and then apply symmetry
        assert n == m, "Radial symmetry requires a square grid."
        original_length = n
        # shrink to quarter size, we are just making a single quadrant
        n, m = int(n / 2 + 0.5), int(m / 2 + 0.5)
        x, y = (
            n - 1,
            m - 1,
        )  # begin at the bottom corner which is going to become the middle, ensuring everything is connected
    else:
        raise ValueError(f"Invalid symmetry type {symmetry_type}.")

    if connectivity == 4:
        moves = [(0, 1), (0, -1), (1, 0), (-1, 0)]
    elif connectivity == 8:
        moves = [(0, 1), (0, -1), (1, 0), (-1, 0), (1, 1), (1, -1), (-1, 1), (-1, -1)]
    else:
        raise ValueError("Connectivity must be 4 or 8.")

    color_index = 0
    while np.sum(grid > 0) < fill_percentage * n * m:
        grid[x, y] = color_palate[color_index]
        if random.random() < 0.33:
            color_index = random.choice(range(n_colors))
        dx, dy = random.choice(moves)
        new_x, new_y = x + dx, y + dy
        if 0 <= new_x < n and 0 <= new_y < m:
            x, y = new_x, new_y

    if symmetry_type in ["horizontal", "vertical"]:
        grid = apply_symmetry(grid, symmetry_type)
    elif symmetry_type == "radial":
        # this requires resizing
        output = np.zeros((original_length, original_length), dtype=int)
        blit(output, grid)
        for _ in range(3):
            blit(output, np.rot90(output), background=Color.BLACK)
        grid = output

    elif symmetry_type == "diagonal":
        # diagonal symmetry goes both ways, flip a coin to decide which way
        if diagonal_orientation:
            grid = np.flipud(grid)
            grid = apply_diagonal_symmetry(grid)
            grid = np.flipud(grid)
        else:
            grid = apply_diagonal_symmetry(grid)

    return grid


def random_sprite(n, m, density=0.5, symmetry=None, color_palette=None, connectivity=4):
    """
    Generate a sprite (an object), represented as a numpy array.

    n, m: dimensions of the sprite. If these are lists, then a random value will be chosen from the list.
    symmetry: optional type of symmetry to apply to the sprite. Can be 'horizontal', 'vertical', 'diagonal', 'radial', 'not_symmetric'. If None, a random symmetry type will be chosen.
    color_palette: optional list of colors to use in the sprite. If None, a random color palette will be chosen.

    Returns an (n,m) NumPy array representing the sprite.
    """

    # canonical form: force dimensions to be lists
    if not isinstance(n, list):
        n = [n]
    if not isinstance(m, list):
        m = [m]

    # radial and diagonal require target shape to be square
    can_be_square = any(n_ == m_ for n_ in n for m_ in m)

    # Decide on symmetry type before generating the sprites
    symmetry_types = ["horizontal", "vertical", "not_symmetric"]
    if can_be_square:
        symmetry_types = symmetry_types + ["diagonal", "radial"]

    symmetry = symmetry or random.choice(symmetry_types)

    # Decide on dimensions
    has_to_be_square = symmetry in ["diagonal", "radial"]
    if has_to_be_square:
        n, m = random.choice([(n_, m_) for n_ in n for m_ in m if n_ == m_])
    else:
        n = random.choice(n)
        m = random.choice(m)

    # if one of the dimensions is 1, then we need to make sure the density is high enough to fill the entire sprite
    if n == 1 or m == 1:
        density = 1
    # small sprites require higher density in order to have a high probability of reaching all of the sides
    elif n == 2 or m == 2:
<<<<<<< HEAD
        density = max(density, 0.6)  
    elif n == 3 or m == 3:
        density = max(density, 0.5)
=======
        density = max(density, 0.7)
>>>>>>> 190389a4
    elif density == 1:
        pass
    # randomly perturb the density so that we get a wider variety of densities
    else:
        density = max(0.4, min(0.95, random.gauss(density, 0.1)))

    while True:
        sprite = generate_sprite(
            n,
            m,
            symmetry_type=symmetry,
            color_palate=color_palette,
            fill_percentage=density,
            connectivity=connectivity,
        )
        assert is_contiguous(
            sprite, connectivity=connectivity
        ), "Generated sprite is not contiguous."
        # check that the sprite has pixels that are flushed with the border
        if (
            np.sum(sprite[0, :]) > 0
            and np.sum(sprite[-1, :]) > 0
            and np.sum(sprite[:, 0]) > 0
            and np.sum(sprite[:, -1]) > 0
        ):
            return sprite<|MERGE_RESOLUTION|>--- conflicted
+++ resolved
@@ -814,13 +814,9 @@
         density = 1
     # small sprites require higher density in order to have a high probability of reaching all of the sides
     elif n == 2 or m == 2:
-<<<<<<< HEAD
         density = max(density, 0.6)  
     elif n == 3 or m == 3:
         density = max(density, 0.5)
-=======
-        density = max(density, 0.7)
->>>>>>> 190389a4
     elif density == 1:
         pass
     # randomly perturb the density so that we get a wider variety of densities
