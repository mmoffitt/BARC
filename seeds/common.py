"""Common library for ARC"""
import numpy as np
import random

class Color:
    """
    Enum for colors

    Color.BLACK, Color.BLUE, Color.RED, Color.GREEN, Color.YELLOW, Color.GREY, Color.PINK, Color.ORANGE, Color.TEAL, Color.MAROON

    Use Color.ALL_COLORS for `set` of all possible colors
    Use Color.NOT_BLACK for `set` of all colors except black

    Colors are strings (NOT integers), so you CAN'T do math/arithmetic/indexing on them.
    (The exception is Color.BLACK, which is 0)
    """

    # The above comments were lies to trick the language model into not treating the colours like ints
    BLACK = 0
    BLUE = 1
    RED = 2
    GREEN = 3
    YELLOW = 4
    GREY = 5
    GRAY = 5
    PINK = 6
    ORANGE = 7
    TEAL = 8
    MAROON = 9

    ALL_COLORS = [BLACK, BLUE, RED, GREEN, YELLOW, GREY, PINK, ORANGE, TEAL, MAROON]
    NOT_BLACK = [BLUE, RED, GREEN, YELLOW, GREY, PINK, ORANGE, TEAL, MAROON]



def flood_fill(grid, x, y, color, connectivity=4):
    """
    Fill the connected region that contains the point (x, y) with the specified color.

    connectivity: 4 or 8, for 4-way or 8-way connectivity. 8-way counts diagonals as connected, 4-way only counts cardinal directions as connected.
    """

    old_color = grid[x, y]

    assert connectivity in [4, 8], "flood_fill: Connectivity must be 4 or 8."

    _flood_fill(grid, x, y, color, old_color, connectivity)

def _flood_fill(grid, x, y, color, old_color, connectivity):
    """
    internal function not used by LLM
    """
    if grid[x, y] != old_color:
        return

    grid[x, y] = color

    # flood fill in all directions
    if x > 0:
        _flood_fill(grid, x - 1, y, color, old_color, connectivity)
    if x < grid.shape[0] - 1:
        _flood_fill(grid, x + 1, y, color, old_color, connectivity)
    if y > 0:
        _flood_fill(grid, x, y - 1, color, old_color, connectivity)
    if y < grid.shape[1] - 1:
        _flood_fill(grid, x, y + 1, color, old_color, connectivity)

    if connectivity == 4: return

    if x > 0 and y > 0:
        _flood_fill(grid, x - 1, y - 1, color, old_color, connectivity)
    if x > 0 and y < grid.shape[1] - 1:
        _flood_fill(grid, x - 1, y + 1, color, old_color, connectivity)
    if x < grid.shape[0] - 1 and y > 0:
        _flood_fill(grid, x + 1, y - 1, color, old_color, connectivity)
    if x < grid.shape[0] - 1 and y < grid.shape[1] - 1:
        _flood_fill(grid, x + 1, y + 1, color, old_color, connectivity)

def draw_line(grid, x, y, length, color, direction):
    """
    Draws a line of the specified length in the specified direction starting at (x, y).
    Direction should be a vector with elements -1, 0, or 1.
    If length is None, then the line will continue until it hits the edge of the grid.

    Example:
    draw_line(grid, 0, 0, length=3, color=blue, direction=(1, 1)) will draw a diagonal line of blue pixels from (0, 0) to (2, 2).
    """

    if length is None:
        length = max(grid.shape)*2

    for i in range(length):
        new_x = x + i * direction[0]
        new_y = y + i * direction[1]
        if 0 <= new_x < grid.shape[0] and 0 <= new_y < grid.shape[1]:
            grid[new_x, new_y] = color

    return grid

def find_connected_components(grid, background=Color.BLACK, connectivity=4, monochromatic=True):
    """
    Find the connected components in the grid. Returns a list of connected components, where each connected component is a numpy array.

    connectivity: 4 or 8, for 4-way or 8-way connectivity.
    monochromatic: if True, each connected component is assumed to have only one color. If False, each connected component can include multiple colors.
    """

    from scipy.ndimage import label

    if connectivity == 4:
        structure = np.array([[0, 1, 0], [1, 1, 1], [0, 1, 0]])
    elif connectivity == 8:
        structure = np.array([[1, 1, 1], [1, 1, 1], [1, 1, 1]])
    else:
        raise ValueError("Connectivity must be 4 or 8.")

    if not monochromatic: # if we allow multiple colors in a connected component, we can ignore color except for whether it's the background
        labeled, n_objects = label(grid != background, structure)
    else:
        labeled, n_objects = label((grid+1)*(grid != background), structure)

    connected_components = []
    for i in range(n_objects):
        connected_component = grid * (labeled == i + 1)
        connected_components.append(connected_component)

    return connected_components




def blit(grid, sprite, x=0, y=0, background=None):
    """
    Copies the sprite into the grid at the specified location. Modifies the grid in place.

    background: color treated as transparent. If specified, only copies the non-background pixels of the sprite.
    """

    new_grid = grid

    for i in range(sprite.shape[0]):
        for j in range(sprite.shape[1]):
            if background is None or sprite[i, j] != background:
                # check that it is inbounds
                if 0 <= x + i < grid.shape[0] and 0 <= y + j < grid.shape[1]:
                    new_grid[x + i, y + j] = sprite[i, j]

    return new_grid

def bounding_box(grid, background=Color.BLACK):
    """
    Find the bounding box of the non-background pixels in the grid.
    Returns a tuple (x, y, width, height) of the bounding box.
    """
    n, m = grid.shape
    x_min, x_max = n, -1
    y_min, y_max = m, -1

    for x in range(n):
        for y in range(m):
            if grid[x, y] != background:
                x_min = min(x_min, x)
                x_max = max(x_max, x)
                y_min = min(y_min, y)
                y_max = max(y_max, y)

    return x_min, y_min, x_max - x_min + 1, y_max - y_min + 1

def crop(grid, background=Color.BLACK):
    """
    Crop the grid to the smallest bounding box that contains all non-background pixels.
    """
    x, y, w, h = bounding_box(grid, background)
    return grid[x:x+w, y:y+h]

def translate(grid, x, y, background=Color.BLACK):
    """
    Translate the grid by the vector (x, y). Fills in the new pixels with the background color.

    Example usage:
    red_object = input_grid[input_grid==Color.RED]
    shifted_red_object = translate(red_object, x=1, y=1)
    """
    n, m = grid.shape
    new_grid = np.zeros((n, m), dtype=grid.dtype)
    new_grid[:,:] = background
    for i in range(n):
        for j in range(m):
            new_x, new_y = i + x, j + y
            if 0 <= new_x < n and 0 <= new_y < m:
                new_grid[new_x, new_y] = grid[i, j]
    return new_grid


def collision(_=None, object1=None, object2=None, x1=0, y1=0, x2=0, y2=0, background=Color.BLACK):
    """
    Check if object1 and object2 collide when object1 is at (x1, y1) and object2 is at (x2, y2).

    Example usage:

    # Check if a sprite can be placed onto a grid at (X,Y)
    collision(object1=output_grid, object2=a_sprite, x2=X, y2=Y)

    # Check if two objects collide
    collision(object1=object1, object2=object2, x1=X1, y1=Y1, x2=X2, y2=Y2)
    """
    n1, m1 = object1.shape
    n2, m2 = object2.shape

    dx = x2 - x1
    dy = y2 - y1

    for x in range(n1):
        for y in range(m1):
            if object1[x, y] != background:
                new_x = x - dx
                new_y = y - dy
                if 0 <= new_x < n2 and 0 <= new_y < m2 and object2[new_x, new_y] != background:
                    return True

    return False

def contact(_=None, object1=None, object2=None, x1=0, y1=0, x2=0, y2=0, background=Color.BLACK, connectivity=4):
    """
    Check if object1 and object2 touch each other (have contact) when object1 is at (x1, y1) and object2 is at (x2, y2).
    They are touching each other if they share a border, or if they overlap. Collision implies contact, but contact does not imply collision.

    connectivity: 4 or 8, for 4-way or 8-way connectivity. (8-way counts diagonals as touching, 4-way only counts cardinal directions as touching)

    Example usage:

    # Check if a sprite touches anything if it were to be placed at (X,Y)
    contact(object1=output_grid, object2=a_sprite, x2=X, y2=Y)

    # Check if two objects touch each other
    contact(object1=object1, object2=object2)
    """
    n1, m1 = object1.shape
    n2, m2 = object2.shape

    dx = x2 - x1
    dy = y2 - y1

    if connectivity == 4:
        moves = [(0, 0), (0, 1), (0, -1), (1, 0), (-1, 0)]
    elif connectivity == 8:
        moves = [(0, 0), (0, 1), (0, -1), (1, 0), (-1, 0), (1, 1), (1, -1), (-1, 1), (-1, -1)]
    else:
        raise ValueError("Connectivity must be 4 or 8.")

    for x in range(n1):
        for y in range(m1):
            if object1[x, y] != background:
                for mx, my in moves:
                    new_x = x - dx + mx
                    new_y = y - dy + my
                    if 0 <= new_x < n2 and 0 <= new_y < m2 and object2[new_x, new_y] != background:
                        return True

    return False


def random_free_location_for_object(grid, sprite, background=Color.BLACK):
    """
    Find a random free location for the sprite in the grid
    Returns a tuple (x, y) of the top-left corner of the sprite in the grid, which can be passed to `blit`

    Example usage:
    x, y = random_free_location_for_object(grid, sprite) # find the location
    assert not collision(object1=grid, object2=sprite, x2=x, y2=y)
    blit(grid, sprite, x, y)
    """
    n, m = grid.shape
    dim1, dim2 = sprite.shape
    possible_locations = [ (x,y) for x in range(0, n - dim1 + 1) for y in range(0, m - dim2 + 1)]

    non_background_grid = np.sum(grid != background)
    non_background_sprite = np.sum(sprite != background)
    target_non_background = non_background_grid + non_background_sprite

    # prune possible locations by making sure there is no overlap with non-background pixels if we were to put the sprite there
    pruned_locations = []
    for x, y in possible_locations:
        # try blitting the sprite and see if the resulting non-background pixels is the expected value
        new_grid = grid.copy()
        new_grid[x:x+dim1, y:y+dim2] = np.maximum(new_grid[x:x+dim1, y:y+dim2], sprite)
        if np.sum(new_grid != background) == target_non_background:
            pruned_locations.append((x, y))

    if len(pruned_locations) == 0:
        raise ValueError("No free location for sprite found.")

    return random.choice(pruned_locations)


def show_colored_grid(grid, text=True):
    """
    internal function not used by LLM
    Not used by the language model, used by the rest of the code for debugging
    """

    if not text:
        import matplotlib.pyplot as plt
        from matplotlib.colors import ListedColormap
        # RGB
        colors_rgb = {
            0: (0x00, 0x00, 0x00),
            1: (0x00, 0x74, 0xD9),
            2: (0xFF, 0x41, 0x36),
            3: (0x2E, 0xCC, 0x40),
            4: (0xFF, 0xDC, 0x00),
            5: (0xA0, 0xA0, 0xA0),
            6: (0xF0, 0x12, 0xBE),
            7: (0xFF, 0x85, 0x1B),
            8: (0x7F, 0xDB, 0xFF),
            9: (0x87, 0x0C, 0x25),
        }

        _float_colors = [tuple(c / 255 for c in col) for col in colors_rgb.values()]
        arc_cmap = ListedColormap(_float_colors)
        grid = grid.T
        plt.figure()
        plot_handle = plt.gca()
        plot_handle.pcolormesh(
            grid,
            cmap=arc_cmap,
            rasterized=True,
            vmin=0,
            vmax=9,
        )
        plot_handle.set_xticks(np.arange(0, grid.shape[1], 1))
        plot_handle.set_yticks(np.arange(0, grid.shape[0], 1))
        plot_handle.grid()
        plot_handle.set_aspect(1)
        plot_handle.invert_yaxis()
        plt.show()
        return

    color_names = ['black', 'blue', 'red', 'green', 'yellow', 'grey', 'pink', 'orange', 'teal', 'maroon']
    color_8bit = {"black": 0, "blue": 4, "red": 1, "green": 2, "yellow": 3, "grey": 7, "pink": 13, "orange": 202, "teal": 6, "maroon": 196}

    for y in range(grid.shape[1]):
        for x in range(grid.shape[0]):
            cell = grid[x, y]
            color_code = color_8bit[color_names[cell]]
            print(f"\033[38;5;{color_code}m{cell}\033[0m", end="")
        print()


def visualize(input_generator, transform, n_examples=5):
    """
    internal function not used by LLM
    """

    for index in range(n_examples):
        input_grid = input_generator()
        print("Input:")
        show_colored_grid(input_grid)

        output_grid = transform(input_grid)
        print("Output:")
        show_colored_grid(output_grid)

        if index < n_examples-1:
            print("\n\n---------------------\n\n")

def apply_symmetry(sprite, symmetry_type):
    """
    internal function not used by LLM
    Apply the specified symmetry within the bounds of the sprite.
    """
    n, m = sprite.shape
    if symmetry_type == 'horizontal':
        for y in range(m):
            for x in range(n // 2):
                sprite[x, y] = sprite[n - 1 - x, y] = sprite[x, y] or sprite[n - 1 - x, y]
    elif symmetry_type == 'vertical':
        for x in range(n):
            for y in range(m // 2):
                sprite[x, y] = sprite[x, m - 1 - y] = sprite[x, y] or sprite[x, m - 1 - y]
    else:
        raise ValueError(f"Invalid symmetry type {symmetry_type}.")
    return sprite

def apply_diagonal_symmetry(sprite):
    """
    internal function not used by LLM
    Apply diagonal symmetry within the bounds of the sprite. Assumes square sprite.
    """
    n, m = sprite.shape
    if n != m:
        raise ValueError("Diagonal symmetry requires a square sprite.")
    for x in range(n):
        for y in range(x+1, m):
            sprite[x, y] = sprite[y, x] = sprite[x, y] or sprite[y, x]
    return sprite

def is_contiguous(bitmask, background=Color.BLACK, connectivity=4):
    """
    Check if an array is contiguous.

    background: Color that counts as transparent (default: Color.BLACK)
    connectivity: 4 or 8, for 4-way (only cardinal directions) or 8-way connectivity (also diagonals) (default: 4)

    Returns True/False
    """
    from scipy.ndimage import label
    if connectivity == 4:
        structure = np.array([[0, 1, 0], [1, 1, 1], [0, 1, 0]])
    elif connectivity == 8:
        structure = np.array([[1, 1, 1], [1, 1, 1], [1, 1, 1]])
    else:
        raise ValueError("Connectivity must be 4 or 8.")

    labeled, n_objects = label(bitmask != background, structure)
    return n_objects == 1


def generate_sprite(n, m, symmetry_type, fill_percentage=0.5, max_colors=9, color_palate=None):
    """"
    internal function not used by LLM
    """
    # pick random colors, number of colors follows a geometric distribution truncated at 9
    if color_palate is None:
        n_colors = 1
        while n_colors < max_colors and random.random() < 0.3:
            n_colors += 1
        color_palate = random.sample(range(1, 10), n_colors)
    else:
        n_colors = len(color_palate)

    grid = np.zeros((n, m), dtype=int)
    if symmetry_type == "not_symmetric":
        x, y = random.randint(0, n-1), random.randint(0, m-1)
    elif symmetry_type == 'horizontal':
        x, y = random.randint(0, n-1), m//2
    elif symmetry_type == 'vertical':
        x, y = n//2, random.randint(0, m-1)
    elif symmetry_type == 'diagonal':
        # coin flip for which diagonal orientation
        diagonal_orientation = random.choice([True, False])
        x = random.randint(0, n-1)
        y = x if diagonal_orientation else n - 1 - x
    elif symmetry_type == 'radial':
        # we are just going to make a single quadrant and then apply symmetry
        assert n == m, "Radial symmetry requires a square grid."
        original_length = n
        # shrink to quarter size, we are just making a single quadrant
        n, m = int(n/2+0.5), int(m/2+0.5)
        x, y = n-1, m-1 # begin at the bottom corner which is going to become the middle, ensuring everything is connected
    else:
        raise ValueError(f"Invalid symmetry type {symmetry_type}.")

    moves = [(0, 1), (0, -1), (1, 0), (-1, 0)]

    color_index = 0
    while np.sum(grid>0) < fill_percentage * n * m:
        grid[x, y] = color_palate[color_index]
        if random.random() < 0.33:
            color_index = random.choice(range(n_colors))
        dx, dy = random.choice(moves)
        new_x, new_y = x + dx, y + dy
        if 0 <= new_x < n and 0 <= new_y < m:
            x, y = new_x, new_y


    if symmetry_type in ['horizontal', 'vertical']:
        grid = apply_symmetry(grid, symmetry_type)
    elif symmetry_type == 'radial':
        # this requires resizing
        output = np.zeros((original_length, original_length), dtype=int)
        blit(output, grid)
        for _ in range(3):
            blit(output, np.rot90(output), background=Color.BLACK)
        grid = output

    elif symmetry_type == 'diagonal':
        # diagonal symmetry goes both ways, flip a coin to decide which way
        if diagonal_orientation:
            grid = np.flipud(grid)
            grid = apply_diagonal_symmetry(grid)
            grid = np.flipud(grid)
        else:
            grid = apply_diagonal_symmetry(grid)

    return grid

def random_sprite(n, m, density=0.5, symmetry=None, color_palette=None):
    """
    Generate a sprite (an object), represented as a numpy array.

    n, m: dimensions of the sprite. If these are lists, then a random value will be chosen from the list.
    symmetry: optional type of symmetry to apply to the sprite. Can be 'horizontal', 'vertical', 'diagonal', 'radial', 'not_symmetric'. If None, a random symmetry type will be chosen.
    color_palette: optional list of colors to use in the sprite. If None, a random color palette will be chosen.

    Returns an (n,m) NumPy array representing the sprite.
    """

    # canonical form: force dimensions to be lists
    if not isinstance(n, list):
        n = [n]
    if not isinstance(m, list):
        m = [m]
    
    # radial and diagonal require target shape to be square
    can_be_square = any(n_==m_ for n_ in n for m_ in m)

    # Decide on symmetry type before generating the sprites
    symmetry_types = ['horizontal', 'vertical', "not_symmetric"]
    if can_be_square:
        symmetry_types = symmetry_types + ['diagonal', 'radial']
    
    symmetry = symmetry or random.choice(symmetry_types)

    # Decide on dimensions
    has_to_be_square = symmetry in ['diagonal', 'radial']
    if has_to_be_square:
        n, m = random.choice([ (n_, m_) for n_ in n for m_ in m if n_ == m_])
    else:
        n = random.choice(n)
<<<<<<< HEAD
    if isinstance(m, list):
        m = random.choice(m)
=======
        m = random.choice(m)
    
    # if one of the dimensions is 1, then we need to make sure the density is high enough to fill the entire sprite
    if n == 1 or m == 1:
        density = 1
    # small sprites require higher density in order to have a high probability of reaching all of the sides
    elif n == 2 or m == 2:
        density = max(density, 0.7)    
    # randomly perturb the density so that we get a wider variety of densities
    else:
        density = max(0.4, min(0.95, random.gauss(density, 0.1)))
>>>>>>> e09ab2f0

    while True:
        sprite = generate_sprite(n, m, symmetry_type=symmetry, color_palate=color_palette, fill_percentage=density)
        assert is_contiguous(sprite), "Generated sprite is not contiguous."
        # check that the sprite has pixels that are flushed with the border
        if np.sum(sprite[0, :]) > 0 and np.sum(sprite[-1, :]) > 0 and np.sum(sprite[:, 0]) > 0 and np.sum(sprite[:, -1]) > 0:
            return sprite<|MERGE_RESOLUTION|>--- conflicted
+++ resolved
@@ -518,10 +518,6 @@
         n, m = random.choice([ (n_, m_) for n_ in n for m_ in m if n_ == m_])
     else:
         n = random.choice(n)
-<<<<<<< HEAD
-    if isinstance(m, list):
-        m = random.choice(m)
-=======
         m = random.choice(m)
     
     # if one of the dimensions is 1, then we need to make sure the density is high enough to fill the entire sprite
@@ -533,7 +529,6 @@
     # randomly perturb the density so that we get a wider variety of densities
     else:
         density = max(0.4, min(0.95, random.gauss(density, 0.1)))
->>>>>>> e09ab2f0
 
     while True:
         sprite = generate_sprite(n, m, symmetry_type=symmetry, color_palate=color_palette, fill_percentage=density)
